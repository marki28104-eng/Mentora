--- conflicted
+++ resolved
@@ -318,14 +318,9 @@
                 gradient={{ from: 'teal', to: 'cyan' }}
                 mb="sm"
               >
-<<<<<<< HEAD
-                <img
-                  src="/logo_white_mittig.png"
-=======
                 <img 
                   src="/logo_white_2.svg
                   "
->>>>>>> e8f58139
                   alt="Logo"
                   style={{
                     height: 28,
@@ -405,7 +400,7 @@
                 disabled={isUploading || isSubmitting}
               >
                 {(props) => (
-                  <Card
+                  <Card 
                     {...props}
                     p="md"
                     withBorder
@@ -488,9 +483,9 @@
             )}
 
             {isUploading && (
-              <Alert
+              <Alert 
                 icon={<IconUpload size={16} />}
-                title={t('alert.uploading.title') || 'Uploading files...'}
+                title={t('alert.uploading.title') || 'Uploading files...'} 
                 color="blue"
               >
                 {t('alert.uploading.message') || 'Please wait while your files are being uploaded.'}
@@ -503,9 +498,9 @@
         return (
           <Stack spacing="">
             <Box ta="center" mb="sm">
-              <ThemeIcon
-                size={60}
-                radius="xl"
+              <ThemeIcon 
+                size={60} 
+                radius="xl" 
                 variant="gradient"
                 gradient={{ from: 'blue', to: 'teal' }}
                 mb="sm"
@@ -524,9 +519,9 @@
                   size={160}
                   thickness={10}
                   roundCaps
-                  sections={[{
-                    value: (form.values.time_hours / 30) * 100,
-                    color: theme.colors.blue[6]
+                  sections={[{ 
+                    value: (form.values.time_hours / 30) * 100, 
+                    color: theme.colors.blue[6] 
                   }]}
                   label={
                     <Stack align="center" spacing={2}>
@@ -554,7 +549,7 @@
                   { value: 15, label: '15h' },
                   { value: 20, label: '20h' },
                   { value: 25, label: '25h' },
-                  { value: 30, label: '30h' },
+                  { value: 30, label: '30h'},
                 ]}
                 styles={{
                   track: { height: 8 },
